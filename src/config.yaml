--- conflicted
+++ resolved
@@ -45,11 +45,7 @@
   max_batch_size:        16      # validation
 
   # ---------- optimisation --------------------------- #
-<<<<<<< HEAD
-  learning_rate:   1.0e-6        # reduced from 1.0e-4 -> then from 3e-5
-=======
-  learning_rate:   3.0e-5        # reduced from 1e-4 -> even better loss
->>>>>>> 2043a1b4
+  learning_rate:   1.0e-4
   scheduler:       cosine
   warmup_steps:    2500
   max_steps:       46875
